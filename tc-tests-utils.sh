--- conflicted
+++ resolved
@@ -478,13 +478,9 @@
 
 do_deepspeech_python_build()
 {
-<<<<<<< HEAD
+  cd ${DS_DSDIR}
+
   rename_to_cuda=$1
-=======
-  cd ${DS_DSDIR}
-
-  rename_to_gpu=$1
->>>>>>> f69db729
 
   unset PYTHON_BIN_PATH
   unset PYTHONPATH
